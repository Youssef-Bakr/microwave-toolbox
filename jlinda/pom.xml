<?xml version="1.0" encoding="UTF-8"?>
<project xmlns="http://maven.apache.org/POM/4.0.0" xmlns:xsi="http://www.w3.org/2001/XMLSchema-instance"
         xsi:schemaLocation="http://maven.apache.org/POM/4.0.0 http://maven.apache.org/xsd/maven-4.0.0.xsd">
    <modelVersion>4.0.0</modelVersion>

    <name>jLinda</name>
    <groupId>org.jlinda</groupId>
    <artifactId>jlinda</artifactId>
    <version>0.8.1</version>

    <description>Java Library for Interferometric Data Analysis (jLinda)</description>

    <properties>
        <project.build.sourceEncoding>UTF-8</project.build.sourceEncoding>
		<context>s1tbx</context>
		
        <jlinda.version>0.8.1</jlinda.version>
<<<<<<< HEAD
		<s1tbx.version>2.0.0-SNAPSHOT</s1tbx.version>
		<snap.version>2.0.0-SNAPSHOT</snap.version>
=======
		<s1tbx.version>1.1.0</s1tbx.version>
		<snap.version>1.0.1</snap.version>
>>>>>>> 44f22dd1
        <jblas.version>1.2.3</jblas.version>
        <junit.version>4.11</junit.version>
		
		<outputdir>../../../output</outputdir>
    </properties>

    <packaging>pom</packaging>

    <organization>
        <name>PPO.labs</name>
        <url>http://www.ppolabs.com/jlinda</url>
    </organization>
    <inceptionYear>2011</inceptionYear>

    <licenses>
        <license>
            <name>GNU General Public License (GPL)</name>
            <url>http://www.gnu.org/licenses/gpl.html</url>
            <distribution>repo</distribution>
        </license>
    </licenses>

    <modules>
        <module>jlinda-core</module>
        <module>jlinda-nest</module>
    </modules>

    <repositories>
        <repository>
            <id>ppolabs-mvn-repo</id>
            <name>Public Maven Repository of PPO.labs</name>
            <url>http://maven.ppolabs.net/</url>
            <releases>
                <enabled>true</enabled>
            </releases>
            <snapshots>
                <enabled>true</enabled>
            </snapshots>
        </repository>
		<repository>
            <id>array-mvn-repo</id>
            <name>Public Maven Repository at Array Systems Computing Inc</name>
            <url>http://www.array.ca/nest-web/mavenrepo</url>
            <releases>
                <enabled>true</enabled>
            </releases>
            <snapshots>
                <enabled>true</enabled>
            </snapshots>
        </repository>
    </repositories>

    <build>
        <outputDirectory>${outputdir}/modules/${project.artifactId}-${jlinda.version}</outputDirectory>
        <plugins>
            <plugin>
                <artifactId>maven-compiler-plugin</artifactId>
                <version>3.1</version>
                <configuration>
                    <source>1.8</source>
                    <target>1.8</target>
                    <!--<encoding>ISO-8859-1</encoding>-->
                    <encoding>UTF-8</encoding>
                    <optimize>true</optimize>
                    <debug>true</debug>
                    <showWarnings>false</showWarnings>
                    <showDeprecation>false</showDeprecation>
                    <!-- <compilerArgs> -->
                    <!--   <arg>-Xlint</arg> -->
                    <!-- </compilerArgs> -->
                </configuration>
            </plugin>
            <plugin>
                <artifactId>maven-surefire-plugin</artifactId>
                <version>2.15</version>
                <configuration>
                    <!-- <parallel>methods</parallel> -->
                    <!--<threadCount>4</threadCount>-->
                    <!--<skip>false</skip>-->
                    <skip>true</skip>
                </configuration>
            </plugin>
            <plugin>
                <groupId>org.apache.maven.plugins</groupId>
                <version>2.2.1</version>
                <artifactId>maven-source-plugin</artifactId>
                <executions>
                    <execution>
                        <id>attach-sources</id>
                        <phase>package</phase>
                        <goals>
                            <goal>jar</goal>
                        </goals>
                    </execution>
                </executions>
            </plugin>
            <plugin>
                <groupId>org.apache.maven.plugins</groupId>
                <artifactId>maven-release-plugin</artifactId>
                <version>2.4.1</version>
                <!--<configuration>-->
                <!--<tagNameFormat>v@{project.version}</tagNameFormat>-->
                <!--</configuration>-->
            </plugin>
        </plugins>
    </build>

    <developers>
        <developer>
            <id>pmar</id>
            <name>Petar Marinkovic</name>
            <email>petarmar@gmail.com</email>
        </developer>
    </developers>

    <distributionManagement>
        <repository>
            <uniqueVersion>true</uniqueVersion>
            <id>nexus-releases</id>
            <url>http://maven.ppolabs.net/content/repositories/releases/</url>
        </repository>
        <snapshotRepository>
            <uniqueVersion>false</uniqueVersion>
            <id>nexus-snapshots</id>
            <url>http://maven.ppolabs.net/content/repositories/snapshots/</url>
        </snapshotRepository>
    </distributionManagement>

    <scm>
        <connection>scm:git:git@github.com:ppolabs/jlinda.git</connection>
        <developerConnection>scm:git:ppolabs/jlinda.git</developerConnection>
        <url>https://github.com/ppolabs/jlinda</url>
    </scm>

</project><|MERGE_RESOLUTION|>--- conflicted
+++ resolved
@@ -15,13 +15,8 @@
 		<context>s1tbx</context>
 		
         <jlinda.version>0.8.1</jlinda.version>
-<<<<<<< HEAD
 		<s1tbx.version>2.0.0-SNAPSHOT</s1tbx.version>
 		<snap.version>2.0.0-SNAPSHOT</snap.version>
-=======
-		<s1tbx.version>1.1.0</s1tbx.version>
-		<snap.version>1.0.1</snap.version>
->>>>>>> 44f22dd1
         <jblas.version>1.2.3</jblas.version>
         <junit.version>4.11</junit.version>
 		
