/*
 * Copyright (C) 2014 by Array Systems Computing Inc. http://www.array.ca
 *
 * This program is free software; you can redistribute it and/or modify it
 * under the terms of the GNU General Public License as published by the Free
 * Software Foundation; either version 3 of the License, or (at your option)
 * any later version.
 * This program is distributed in the hope that it will be useful, but WITHOUT
 * ANY WARRANTY; without even the implied warranty of MERCHANTABILITY or
 * FITNESS FOR A PARTICULAR PURPOSE. See the GNU General Public License for
 * more details.
 *
 * You should have received a copy of the GNU General Public License along
 * with this program; if not, see http://www.gnu.org/licenses/
 */
package org.esa.nest.dataio.ceos.basic;

import Jama.Matrix;
import org.apache.commons.math3.util.FastMath;
import org.esa.beam.framework.datamodel.*;
import org.esa.beam.framework.dataop.maptransf.Datum;
import org.esa.beam.util.Debug;
import org.esa.beam.util.Guardian;
import org.esa.beam.visat.VisatApp;
import org.esa.nest.dataio.SARReader;
import org.esa.nest.dataio.binary.BinaryRecord;
import org.esa.nest.dataio.binary.IllegalBinaryFormatException;
import org.esa.nest.dataio.ceos.CEOSImageFile;
import org.esa.nest.dataio.ceos.CEOSProductDirectory;
import org.esa.nest.dataio.ceos.CeosHelper;
import org.esa.snap.datamodel.AbstractMetadata;
import org.esa.snap.datamodel.OrbitStateVector;
import org.esa.snap.datamodel.Orbits;
import org.esa.snap.datamodel.Unit;
import org.esa.snap.eo.Constants;
import org.esa.snap.eo.GeoUtils;
import org.esa.snap.gpf.OperatorUtils;
import org.esa.snap.gpf.ReaderUtils;
import org.esa.snap.util.Maths;

import java.io.File;
import java.io.IOException;
import java.text.DateFormat;
import java.util.ArrayList;
import java.util.HashMap;
import java.util.List;
import java.util.Map;

/**
 * This class represents a product directory.
 */
class BasicCeosProductDirectory extends CEOSProductDirectory {

    private BasicCeosImageFile[] imageFiles = null;
    private BasicCeosLeaderFile leaderFile = null;
    private BasicCeosTrailerFile trailerFile = null;

    private final transient Map<String, BasicCeosImageFile> bandImageFileMap = new HashMap<String, BasicCeosImageFile>(1);

    public BasicCeosProductDirectory(final File dir) {
        Guardian.assertNotNull("dir", dir);

        constants = new BasicCeosConstants();
        baseDir = dir;
    }

    @Override
    protected void readProductDirectory() throws IOException, IllegalBinaryFormatException {
        readVolumeDirectoryFile();

        leaderFile = new BasicCeosLeaderFile(
                createInputStream(CeosHelper.getCEOSFile(baseDir, constants.getLeaderFilePrefix())));
        final File trlFile = CeosHelper.getCEOSFile(baseDir, constants.getTrailerFilePrefix());
        if (trlFile != null) {
            trailerFile = new BasicCeosTrailerFile(createInputStream(trlFile));
        }

        BinaryRecord histogramRec = leaderFile.getHistogramRecord();
        if (histogramRec == null)
            histogramRec = trailerFile.getHistogramRecord();

        final String[] imageFileNames = CEOSImageFile.getImageFileNames(baseDir, constants.getImageFilePrefix());
        final List<BasicCeosImageFile> imgArray = new ArrayList<BasicCeosImageFile>(imageFileNames.length);
        for (String fileName : imageFileNames) {
            try {
                final BasicCeosImageFile imgFile = new BasicCeosImageFile(createInputStream(new File(baseDir, fileName)), histogramRec);
                imgArray.add(imgFile);
            } catch (Exception e) {
                e.printStackTrace();
                // continue
            }
        }
        imageFiles = imgArray.toArray(new BasicCeosImageFile[imgArray.size()]);

        sceneWidth = imageFiles[0].getRasterWidth();
        sceneHeight = imageFiles[0].getRasterHeight();
        assertSameWidthAndHeightForAllImages(imageFiles, sceneWidth, sceneHeight);
    }

    @Override
    public Product createProduct() throws IOException {
        assert (productType != null);
        productType = extractProductType(productType);

        final Product product = new Product(getProductName(), productType, sceneWidth, sceneHeight);

        if (imageFiles.length > 1) {
            int index = 1;
            for (final BasicCeosImageFile imageFile : imageFiles) {

                if (isProductSLC) {
                    final Band bandI = createBand(product, "i_" + index, Unit.REAL, imageFile);
                    final Band bandQ = createBand(product, "q_" + index, Unit.IMAGINARY, imageFile);
                    ReaderUtils.createVirtualIntensityBand(product, bandI, bandQ, "_" + index);
                } else {
                    final Band band = createBand(product, "Amplitude_" + index, Unit.AMPLITUDE, imageFile);
                    SARReader.createVirtualIntensityBand(product, band, "_" + index);
                }
                ++index;
            }
        } else {
            final BasicCeosImageFile imageFile = imageFiles[0];
            if (isProductSLC) {
                final Band bandI = createBand(product, "i", Unit.REAL, imageFile);
                final Band bandQ = createBand(product, "q", Unit.IMAGINARY, imageFile);
                ReaderUtils.createVirtualIntensityBand(product, bandI, bandQ, "");
            } else {
                final Band band = createBand(product, "Amplitude", Unit.AMPLITUDE, imageFile);
                SARReader.createVirtualIntensityBand(product, band, "");
            }
        }

        BinaryRecord facilityRec = leaderFile.getFacilityRecord();
        if (facilityRec == null)
            facilityRec = trailerFile.getFacilityRecord();
        BinaryRecord sceneRec = leaderFile.getSceneRecord();
        if (sceneRec == null)
            sceneRec = trailerFile.getSceneRecord();
        BinaryRecord detProcRec = leaderFile.getDetailedProcessingRecord();
        if (detProcRec == null)
            detProcRec = trailerFile.getDetailedProcessingRecord();
        BinaryRecord mapProjRec = leaderFile.getMapProjRecord();
        if (mapProjRec == null)
            mapProjRec = trailerFile.getMapProjRecord();

        product.setStartTime(getUTCScanStartTime(sceneRec, detProcRec));
        product.setEndTime(getUTCScanStopTime(sceneRec, detProcRec));
        product.setDescription(getProductDescription());

        addMetaData(product);

        // set slant_range_to_first_pixel in metadata
        final MetadataElement absRoot = AbstractMetadata.getAbstractedMetadata(product);
        final TiePointGrid slantRangeTimeTPG = product.getTiePointGrid(OperatorUtils.TPG_SLANT_RANGE_TIME);
        if (slantRangeTimeTPG != null) {
            final int numOutputLines = absRoot.getAttributeInt(AbstractMetadata.num_output_lines);
            final double slantRangeTime = slantRangeTimeTPG.getPixelDouble(numOutputLines / 2, 0) / Constants.oneBillion; //s
            AbstractMetadata.setAttribute(absRoot, AbstractMetadata.slant_range_to_first_pixel,
                    slantRangeTime * Constants.halfLightSpeed);
        }

        float[] latCorners = leaderFile.getLatCorners(leaderFile.getMapProjRecord());
        float[] lonCorners = leaderFile.getLonCorners(leaderFile.getMapProjRecord());
        if (latCorners == null || lonCorners == null) {
            latCorners = imageFiles[0].getLatCorners();
            lonCorners = imageFiles[0].getLonCorners();
        }
        if (latCorners != null && lonCorners != null) {
            ReaderUtils.addGeoCoding(product, latCorners, lonCorners);
        }

        if (product.getGeoCoding() == null) {
            addGeoCodingFromSceneLabel(product);
        }

        if (product.getGeoCoding() == null) {
            addTPGGeoCoding(product, sceneRec);
        }

        if (mapProjRec == null) {
            setLatLonMetadata(product, absRoot);
        }

        if (VisatApp.getApp() != null) {
            VisatApp.getApp().showWarningDialog("This product is for an unknown mission in CEOS format.\n" +
                    "Some functionality may not be supported.\n" +
                    "Please contact nest_pr@array.ca for further support.");
        }

        return product;
    }

    private static String extractProductType(final String productType) {

        if (productType.contains("SLC"))
            return "SLC";
        else if (productType.contains("SGF"))
            return "SGF";
        else if (productType.contains("SGX"))
            return "SGX";
        else if (productType.contains("SSG"))
            return "SSG";
        else if (productType.contains("SCN"))
            return "SCN";
        else if (productType.contains("SCW"))
            return "SCW";
        else if (productType.trim().isEmpty())
            return "unknown";
        return productType;
    }

    public boolean isCeos() throws IOException {
        return true;
    }

    @Override
    public CEOSImageFile getImageFile(final Band band) {
        return bandImageFileMap.get(band.getName());
    }

    @Override
    public void close() throws IOException {
        for (int i = 0; i < imageFiles.length; i++) {
            imageFiles[i].close();
            imageFiles[i] = null;
        }
        imageFiles = null;
    }

    private Band createBand(final Product product, final String name, final String unit, final BasicCeosImageFile imageFile) {

        final Band band = createBand(product, name, unit, imageFile.getBitsPerSample());
        bandImageFileMap.put(name, imageFile);

        return band;
    }

    private void addMetaData(final Product product) throws IOException {

        final MetadataElement root = AbstractMetadata.addOriginalProductMetadata(product.getMetadataRoot());

        final MetadataElement leadMetadata = new MetadataElement("Leader");
        leaderFile.addMetadata(leadMetadata);
        root.addElement(leadMetadata);

        final MetadataElement trailMetadata = new MetadataElement("Trailer");
        trailerFile.addMetadata(trailMetadata);
        root.addElement(trailMetadata);

        final MetadataElement volMetadata = new MetadataElement("Volume");
        volumeDirectoryFile.assignMetadataTo(volMetadata);
        root.addElement(volMetadata);

        int c = 1;
        for (final BasicCeosImageFile imageFile : imageFiles) {
            imageFile.assignMetadataTo(root, c++);
        }

        addSummaryMetadata(new File(baseDir, BasicCeosConstants.SUMMARY_FILE_NAME), "Summary Information", root);
        addSummaryMetadata(new File(baseDir, BasicCeosConstants.SCENE_LABEL_FILE_NAME), "Scene Label", root);
        addSummaryMetadata(new File(baseDir.getParentFile(), BasicCeosConstants.SCENE_LABEL_FILE_NAME), "Scene Label", root);

        // try txt summary file
        // removed because it is not in the property name value format
        //final File volFile = CeosHelper.getCEOSFile(baseDir, constants.getVolumeFilePrefix());
        //final File txtFile = FileUtils.exchangeExtension(volFile, ".txt");
        //addSummaryMetadata(txtFile, "Scene Description", root);

        addAbstractedMetadataHeader(product, product.getMetadataRoot());
    }

    private void addAbstractedMetadataHeader(Product product, MetadataElement root) {

        final MetadataElement absRoot = AbstractMetadata.addAbstractedMetadataHeader(root);

        BinaryRecord mapProjRec = leaderFile.getMapProjRecord();
        if (mapProjRec == null)
            mapProjRec = trailerFile.getMapProjRecord();
        BinaryRecord sceneRec = leaderFile.getSceneRecord();
        if (sceneRec == null)
            sceneRec = trailerFile.getSceneRecord();
        final BinaryRecord radiometricRec = leaderFile.getRadiometricRecord();
        BinaryRecord facilityRec = leaderFile.getFacilityRecord();
        if (facilityRec == null)
            facilityRec = trailerFile.getFacilityRecord();
        BinaryRecord detProcRec = leaderFile.getDetailedProcessingRecord();
        if (detProcRec == null)
            detProcRec = trailerFile.getDetailedProcessingRecord();

        //mph
        AbstractMetadata.setAttribute(absRoot, AbstractMetadata.PRODUCT, getProductName());
        AbstractMetadata.setAttribute(absRoot, AbstractMetadata.PRODUCT_TYPE, getProductType());
        AbstractMetadata.setAttribute(absRoot, AbstractMetadata.SPH_DESCRIPTOR,
                sceneRec.getAttributeString("Product type descriptor"));
        AbstractMetadata.setAttribute(absRoot, AbstractMetadata.MISSION, "RS1");

        AbstractMetadata.setAttribute(absRoot, AbstractMetadata.PROC_TIME,
                getProcTime(volumeDirectoryFile.getVolumeDescriptorRecord()));

        final ProductData.UTC startTime = getUTCScanStartTime(sceneRec, detProcRec);
        final ProductData.UTC endTime = getUTCScanStopTime(sceneRec, detProcRec);
        AbstractMetadata.setAttribute(absRoot, AbstractMetadata.first_line_time, startTime);
        AbstractMetadata.setAttribute(absRoot, AbstractMetadata.last_line_time, endTime);

        if (mapProjRec != null) {
            AbstractMetadata.setAttribute(absRoot, AbstractMetadata.first_near_lat,
                    mapProjRec.getAttributeDouble("1st line 1st pixel geodetic latitude"));
            AbstractMetadata.setAttribute(absRoot, AbstractMetadata.first_near_long,
                    mapProjRec.getAttributeDouble("1st line 1st pixel geodetic longitude"));

            AbstractMetadata.setAttribute(absRoot, AbstractMetadata.first_far_lat,
                    mapProjRec.getAttributeDouble("1st line last valid pixel geodetic latitude"));
            AbstractMetadata.setAttribute(absRoot, AbstractMetadata.first_far_long,
                    mapProjRec.getAttributeDouble("1st line last valid pixel geodetic longitude"));

            AbstractMetadata.setAttribute(absRoot, AbstractMetadata.last_near_lat,
                    mapProjRec.getAttributeDouble("Last line 1st pixel geodetic latitude"));
            AbstractMetadata.setAttribute(absRoot, AbstractMetadata.last_near_long,
                    mapProjRec.getAttributeDouble("Last line 1st pixel geodetic longitude"));
            AbstractMetadata.setAttribute(absRoot, AbstractMetadata.last_far_lat,
                    mapProjRec.getAttributeDouble("Last line last valid pixel geodetic latitude"));
            AbstractMetadata.setAttribute(absRoot, AbstractMetadata.last_far_long,
                    mapProjRec.getAttributeDouble("Last line last valid pixel geodetic longitude"));

            AbstractMetadata.setAttribute(absRoot, AbstractMetadata.PASS, getPass(mapProjRec, sceneRec));
            AbstractMetadata.setAttribute(absRoot, AbstractMetadata.range_spacing,
                    mapProjRec.getAttributeDouble("Nominal inter-pixel distance in output scene"));
            AbstractMetadata.setAttribute(absRoot, AbstractMetadata.azimuth_spacing,
                    mapProjRec.getAttributeDouble("Nominal inter-line distance in output scene"));

            AbstractMetadata.setAttribute(absRoot, AbstractMetadata.srgr_flag, isGroundRange(mapProjRec));
            AbstractMetadata.setAttribute(absRoot, AbstractMetadata.map_projection, getMapProjection(mapProjRec));
            AbstractMetadata.setAttribute(absRoot, AbstractMetadata.geo_ref_system,
                    mapProjRec.getAttributeString("Name of reference ellipsoid"));

        } else if (sceneRec != null) {
            AbstractMetadata.setAttribute(absRoot, AbstractMetadata.range_spacing,
                    sceneRec.getAttributeDouble("Pixel spacing"));
            AbstractMetadata.setAttribute(absRoot, AbstractMetadata.azimuth_spacing,
                    sceneRec.getAttributeDouble("Line spacing"));
            AbstractMetadata.setAttribute(absRoot, AbstractMetadata.PASS, getPass(mapProjRec, sceneRec));
        }

        //sph
        if (sceneRec != null) {
            final String absOrbit = sceneRec.getAttributeString("Orbit number").trim();
            if (absOrbit != null && !absOrbit.isEmpty()) {
                AbstractMetadata.setAttribute(absRoot, AbstractMetadata.ABS_ORBIT, Integer.parseInt(absOrbit));
            }
            AbstractMetadata.setAttribute(absRoot, AbstractMetadata.mds1_tx_rx_polar,
                    SARReader.findPolarizationInBandName(
                            sceneRec.getAttributeString("Sensor ID and mode of operation for this channel"))
            );

            AbstractMetadata.setAttribute(absRoot, AbstractMetadata.algorithm,
                    sceneRec.getAttributeString("Processing algorithm identifier"));
            AbstractMetadata.setAttribute(absRoot, AbstractMetadata.azimuth_looks,
                    sceneRec.getAttributeDouble("Nominal number of looks processed in azimuth"));
            AbstractMetadata.setAttribute(absRoot, AbstractMetadata.range_looks,
                    sceneRec.getAttributeDouble("Nominal number of looks processed in range"));
            AbstractMetadata.setAttribute(absRoot, AbstractMetadata.pulse_repetition_frequency,
                    sceneRec.getAttributeDouble("Pulse Repetition Frequency"));
            double radarFreq = sceneRec.getAttributeDouble("Radar frequency");
            if (Double.compare(radarFreq, 0.0) == 0) {
                final double radarWaveLength = sceneRec.getAttributeDouble("Radar wavelength"); // in m
                if (Double.compare(radarWaveLength, 0.0) != 0) {
                    radarFreq = Constants.lightSpeed / radarWaveLength / Constants.oneMillion; // in MHz
                }
            }
            AbstractMetadata.setAttribute(absRoot, AbstractMetadata.radar_frequency, radarFreq);

            AbstractMetadata.setAttribute(absRoot, AbstractMetadata.range_sampling_rate,
                    sceneRec.getAttributeDouble("Range sampling rate"));

            // add Range and Azimuth bandwidth
            final double rangeBW = sceneRec.getAttributeDouble("Total processor bandwidth in range"); // Hz
            final double azimuthBW = sceneRec.getAttributeDouble("Total processor bandwidth in azimuth"); // Hz

            AbstractMetadata.setAttribute(absRoot, AbstractMetadata.range_bandwidth, rangeBW / Constants.oneMillion);
            AbstractMetadata.setAttribute(absRoot, AbstractMetadata.azimuth_bandwidth, azimuthBW);
        }

        AbstractMetadata.setAttribute(absRoot, AbstractMetadata.SAMPLE_TYPE, getSampleType());
        AbstractMetadata.setAttribute(absRoot, AbstractMetadata.line_time_interval,
                ReaderUtils.getLineTimeInterval(startTime, endTime, sceneHeight));
        AbstractMetadata.setAttribute(absRoot, AbstractMetadata.num_output_lines,
                product.getSceneRasterHeight());
        AbstractMetadata.setAttribute(absRoot, AbstractMetadata.num_samples_per_line,
                product.getSceneRasterWidth());
        AbstractMetadata.setAttribute(absRoot, AbstractMetadata.TOT_SIZE, ReaderUtils.getTotalSize(product));

        if (facilityRec != null) {
            AbstractMetadata.setAttribute(absRoot, AbstractMetadata.STATE_VECTOR_TIME, AbstractMetadata.parseUTC(
                    facilityRec.getAttributeString("Time of input state vector used to processed the image")));

            AbstractMetadata.setAttribute(absRoot, AbstractMetadata.ant_elev_corr_flag,
                    facilityRec.getAttributeInt("Antenna pattern correction flag"));
            AbstractMetadata.setAttribute(absRoot, AbstractMetadata.range_spread_comp_flag,
                    facilityRec.getAttributeInt("Range spreading loss compensation flag"));
            AbstractMetadata.setAttribute(absRoot, AbstractMetadata.replica_power_corr_flag, 0);
            AbstractMetadata.setAttribute(absRoot, AbstractMetadata.abs_calibration_flag, 0);
            AbstractMetadata.setAttribute(absRoot, AbstractMetadata.coregistered_stack, 0);
            AbstractMetadata.setAttribute(absRoot, AbstractMetadata.calibration_factor,
                    facilityRec.getAttributeDouble("Absolute calibration constant K"));
        }

        if (radiometricRec != null) {
            AbstractMetadata.setAttribute(absRoot, AbstractMetadata.calibration_factor,
                    radiometricRec.getAttributeDouble("Calibration constant"));
        }

        AbstractMetadata.setAttribute(absRoot, AbstractMetadata.replica_power_corr_flag, 0);
        AbstractMetadata.setAttribute(absRoot, AbstractMetadata.abs_calibration_flag, 0);

        addOrbitStateVectors(absRoot, leaderFile.getPlatformPositionRecord());
        if (facilityRec != null)
            addSRGRCoefficients(absRoot, facilityRec);
        else
            addSRGRCoefficients(absRoot, detProcRec);
    }

    private String getMapProjection(final BinaryRecord mapProjRec) {
        if (productType.contains("IMG") || productType.contains("GEC") || productType.contains("SSG")) {
            return mapProjRec.getAttributeString("Map projection descriptor");
        }
        return " ";
    }

    private String getProductName() {
        return volumeDirectoryFile.getProductName();
    }

    private String getProductDescription() {
        BinaryRecord sceneRecord = leaderFile.getSceneRecord();
        if (sceneRecord == null)
            sceneRecord = trailerFile.getSceneRecord();

        String level = "";
        if (sceneRecord != null) {
            level = sceneRecord.getAttributeString("Scene reference number").trim();
        }
        return BasicCeosConstants.PRODUCT_DESCRIPTION_PREFIX + level;
    }

    private static void addGeoCodingFromSceneLabel(Product product) {

        final MetadataElement sceneLabelElem = AbstractMetadata.getOriginalProductMetadata(product).getElement("Scene Label");
        if (sceneLabelElem != null) {

            try {
                final String ulLatLon = sceneLabelElem.getAttributeString("UL_CORNER_LAT_LON");
                final String urLatLon = sceneLabelElem.getAttributeString("UR_CORNER_LAT_LON");
                final String llLatLon = sceneLabelElem.getAttributeString("LL_CORNER_LAT_LON");
                final String lrLatLon = sceneLabelElem.getAttributeString("LR_CORNER_LAT_LON");

                final float latUL = Float.parseFloat(ulLatLon.substring(0, ulLatLon.indexOf(',')));
                final float latUR = Float.parseFloat(urLatLon.substring(0, urLatLon.indexOf(',')));
                final float latLL = Float.parseFloat(llLatLon.substring(0, llLatLon.indexOf(',')));
                final float latLR = Float.parseFloat(lrLatLon.substring(0, lrLatLon.indexOf(',')));
                final float[] latCorners = new float[]{latUL, latUR, latLL, latLR};

                final float lonUL = Float.parseFloat(ulLatLon.substring(ulLatLon.indexOf(',') + 1, ulLatLon.length() - 1));
                final float lonUR = Float.parseFloat(urLatLon.substring(urLatLon.indexOf(',') + 1, urLatLon.length() - 1));
                final float lonLL = Float.parseFloat(llLatLon.substring(llLatLon.indexOf(',') + 1, llLatLon.length() - 1));
                final float lonLR = Float.parseFloat(lrLatLon.substring(lrLatLon.indexOf(',') + 1, lrLatLon.length() - 1));
                final float[] lonCorners = new float[]{lonUL, lonUR, lonLL, lonLR};

                ReaderUtils.addGeoCoding(product, latCorners, lonCorners);
            } catch (Exception e) {
                Debug.trace(e.toString());
            }
        }
    }

    protected static void addOrbitStateVectors(final MetadataElement absRoot, final BinaryRecord platformPosRec) {
        if (platformPosRec == null) return;

        try {
            final MetadataElement orbitVectorListElem = absRoot.getElement(AbstractMetadata.orbit_state_vectors);
            final int numPoints = platformPosRec.getAttributeInt("Number of data points");
            final double theta = platformPosRec.getAttributeDouble("Greenwich mean hour angle");
            /*
            final double firstLineUTC = absRoot.getAttributeUTC(AbstractMetadata.first_line_time).getMJD();
            final double lastLineUTC = absRoot.getAttributeUTC(AbstractMetadata.last_line_time).getMJD();
            int startIdx = 0;
            int endIdx = 0;
            for (int i = 1; i <= numPoints; i++) {
                double time = getOrbitTime(platformPosRec, i).getMJD();
                if (time < firstLineUTC) {
                    startIdx = i;
                }

                if (time < lastLineUTC) {
                    endIdx = i;
                }
            }
            startIdx = Math.max(startIdx - 1, 1);
            endIdx = Math.min(endIdx+1, numPoints);
            */
            for (int i = 1; i <= numPoints; ++i) {
                addVector(AbstractMetadata.orbit_vector, orbitVectorListElem, platformPosRec, theta, i);
            }

            if (absRoot.getAttributeUTC(AbstractMetadata.STATE_VECTOR_TIME, AbstractMetadata.NO_METADATA_UTC).
                    equalElems(AbstractMetadata.NO_METADATA_UTC)) {

                AbstractMetadata.setAttribute(absRoot, AbstractMetadata.STATE_VECTOR_TIME,
                        getOrbitTime(platformPosRec, 1));
            }
        } catch (Exception e) {
            // continue without state vectors
        }
    }

    private static void addVector(String name, MetadataElement orbitVectorListElem,
                                  BinaryRecord platformPosRec, double theta, int num) {

        final MetadataElement orbitVectorElem = new MetadataElement(name + num);

        final double xPosECI = platformPosRec.getAttributeDouble("Position vector X " + num);
        final double yPosECI = platformPosRec.getAttributeDouble("Position vector Y " + num);
        final double zPosECI = platformPosRec.getAttributeDouble("Position vector Z " + num);

        final double xVelECI = platformPosRec.getAttributeDouble("Velocity vector X' " + num) / 1000.0; // mm to m
        final double yVelECI = platformPosRec.getAttributeDouble("Velocity vector Y' " + num) / 1000.0;
        final double zVelECI = platformPosRec.getAttributeDouble("Velocity vector Z' " + num) / 1000.0;

        final double thetaInRd = theta * Constants.DTOR;
        final double cosTheta = FastMath.cos(thetaInRd);
        final double sinTheta = FastMath.sin(thetaInRd);

        final double xPosECEF = cosTheta * xPosECI + sinTheta * yPosECI;
        final double yPosECEF = -sinTheta * xPosECI + cosTheta * yPosECI;
        final double zPosECEF = zPosECI;

        double t = getOrbitTime(platformPosRec, num).getMJD() / 36525.0; // Julian centuries
        double a1 = 876600.0 * 3600.0 + 8640184.812866;
        double a2 = 0.093104;
        double a3 = -6.2e-6;
        double thp = ((a1 + 2.0 * a2 * t + 3.0 * a3 * t * t) / 240.0 * Constants.PI / 180.0) / (36525.0 * Constants.secondsInDay);

        final double xVelECEF = -sinTheta * thp * xPosECI + cosTheta * thp * yPosECI + cosTheta * xVelECI + sinTheta * yVelECI;
        final double yVelECEF = -cosTheta * thp * xPosECI - sinTheta * thp * yPosECI - sinTheta * xVelECI + cosTheta * yVelECI;
        final double zVelECEF = zVelECI;

        orbitVectorElem.setAttributeUTC(AbstractMetadata.orbit_vector_time, getOrbitTime(platformPosRec, num));
        orbitVectorElem.setAttributeDouble(AbstractMetadata.orbit_vector_x_pos, xPosECEF);
        orbitVectorElem.setAttributeDouble(AbstractMetadata.orbit_vector_y_pos, yPosECEF);
        orbitVectorElem.setAttributeDouble(AbstractMetadata.orbit_vector_z_pos, zPosECEF);
        orbitVectorElem.setAttributeDouble(AbstractMetadata.orbit_vector_x_vel, xVelECEF);
        orbitVectorElem.setAttributeDouble(AbstractMetadata.orbit_vector_y_vel, yVelECEF);
        orbitVectorElem.setAttributeDouble(AbstractMetadata.orbit_vector_z_vel, zVelECEF);

        orbitVectorListElem.addElement(orbitVectorElem);
    }

    protected static void addSRGRCoefficients(final MetadataElement absRoot, final BinaryRecord detailedProcRec) {
        if (detailedProcRec == null) return;

        final MetadataElement srgrCoefficientsElem = absRoot.getElement(AbstractMetadata.srgr_coefficients);
        final Integer numSRGRCoefSets = detailedProcRec.getAttributeInt("Number of SRGR coefficient sets");
        if (numSRGRCoefSets == null) return;

        final DateFormat dateFormat = ProductData.UTC.createDateFormat("yyyy-DDD-HH:mm:ss");

        for (int i = 1; i <= numSRGRCoefSets; ++i) {

            final MetadataElement srgrListElem = new MetadataElement(AbstractMetadata.srgr_coef_list + "." + i);
            srgrCoefficientsElem.addElement(srgrListElem);

            final String updateTimeStr = detailedProcRec.getAttributeString("SRGR update date/time " + i);
            final ProductData.UTC utcTime = AbstractMetadata.parseUTC(updateTimeStr, dateFormat);
            srgrListElem.setAttributeUTC(AbstractMetadata.srgr_coef_time, utcTime);
            AbstractMetadata.addAbstractedAttribute(srgrListElem, AbstractMetadata.ground_range_origin,
                    ProductData.TYPE_FLOAT64, "m", "Ground Range Origin");
            AbstractMetadata.setAttribute(srgrListElem, AbstractMetadata.ground_range_origin, 0.0);

            addSRGRCoef(srgrListElem, detailedProcRec, "SRGR coefficients1 " + i, 1);
            addSRGRCoef(srgrListElem, detailedProcRec, "SRGR coefficients2 " + i, 2);
            addSRGRCoef(srgrListElem, detailedProcRec, "SRGR coefficients3 " + i, 3);
            addSRGRCoef(srgrListElem, detailedProcRec, "SRGR coefficients4 " + i, 4);
            addSRGRCoef(srgrListElem, detailedProcRec, "SRGR coefficients5 " + i, 5);
            addSRGRCoef(srgrListElem, detailedProcRec, "SRGR coefficients6 " + i, 6);
        }
    }

    private void addRSATTiePointGrids(final Product product, final BinaryRecord sceneRec, final BinaryRecord detProcRec) {

        final int gridWidth = 11;
        final int gridHeight = 11;
        final int sceneWidth = product.getSceneRasterWidth();
        final int sceneHeight = product.getSceneRasterHeight();
        final int subSamplingX = sceneWidth / (gridWidth - 1);
        final int subSamplingY = sceneHeight / (gridHeight - 1);
        final float[] rangeDist = new float[gridWidth * gridHeight];
        final float[] rangeTime = new float[gridWidth * gridHeight];

        int k = 0;
        for (int j = 0; j < gridHeight; j++) {
            final int y = Math.min(j * subSamplingY, sceneHeight - 1);
            final double slantRangeToFirstPixel = imageFiles[0].getSlantRangeToFirstPixel(y); // meters
            final double slantRangeToMidPixel = imageFiles[0].getSlantRangeToMidPixel(y);
            final double slantRangeToLastPixel = imageFiles[0].getSlantRangeToLastPixel(y);
            final double[] polyCoef = computePolynomialCoefficients(slantRangeToFirstPixel,
                    slantRangeToMidPixel,
                    slantRangeToLastPixel,
                    sceneWidth);

            for (int i = 0; i < gridWidth; i++) {
                final int x = i * subSamplingX;
                rangeDist[k++] = (float)(polyCoef[0] + polyCoef[1] * x + polyCoef[2] * x * x);
            }
        }

        // get slant range time in nanoseconds from range distance in meters
        for (k = 0; k < rangeDist.length; k++) {
            rangeTime[k] = (float)((rangeDist[k] / Constants.halfLightSpeed) * Constants.oneBillion);// in ns
        }

        final TiePointGrid slantRangeGrid = new TiePointGrid(OperatorUtils.TPG_SLANT_RANGE_TIME,
                gridWidth, gridHeight, 0, 0, subSamplingX, subSamplingY, rangeTime);

        slantRangeGrid.setUnit(Unit.NANOSECONDS);
        product.addTiePointGrid(slantRangeGrid);

        if (detProcRec == null)
            return;

        final double r = calculateEarthRadius(sceneRec);    // earth radius
        final double eph_orb_data = detProcRec.getAttributeDouble("Ephemeris orbit data1");
        final double h = eph_orb_data - r;                  // orbital altitude

        // incidence angle
        final float[] angles = new float[gridWidth * gridHeight];

        k = 0;
        for (int j = 0; j < gridHeight; j++) {
            for (int i = 0; i < gridWidth; i++) {
                final double RS = rangeDist[k];
                final double a = ((h * h) - (RS * RS) + (2.0 * r * h)) / (2.0 * RS * r);
<<<<<<< HEAD
                angles[k] = (float)(Math.acos(a) * MathUtils.RTOD);
=======
                angles[k] = (float)(FastMath.acos(a) * Constants.RTOD);
>>>>>>> 44f22dd1
                k++;
            }
        }

        final TiePointGrid incidentAngleGrid = new TiePointGrid(OperatorUtils.TPG_INCIDENT_ANGLE,
                gridWidth, gridHeight, 0, 0, subSamplingX, subSamplingY, angles);

        incidentAngleGrid.setUnit(Unit.DEGREES);
        product.addTiePointGrid(incidentAngleGrid);
    }

    private static double[] computePolynomialCoefficients(
            double slantRangeToFirstPixel, double slantRangeToMidPixel, double slantRangeToLastPixel, int imageWidth) {

        final int firstPixel = 0;
        final int midPixel = imageWidth / 2;
        final int lastPixel = imageWidth - 1;
        final double[] idxArray = {firstPixel, midPixel, lastPixel};
        final double[] rangeArray = {slantRangeToFirstPixel, slantRangeToMidPixel, slantRangeToLastPixel};
        final Matrix A = Maths.createVandermondeMatrix(idxArray, 2);
        final Matrix b = new Matrix(rangeArray, 3);
        final Matrix x = A.solve(b);
        return x.getColumnPackedCopy();
    }

    private static double calculateEarthRadius(BinaryRecord sceneRec) {

        final double platLat = sceneRec.getAttributeDouble("Sensor platform geodetic latitude at nadir");
        final double a = FastMath.tan(platLat * Constants.DTOR);
        final double a2 = a * a;
        final double ellipmin = Constants.semiMinorAxis;
        final double ellipmin2 = ellipmin * ellipmin;
        final double ellipmaj = Constants.semiMajorAxis;
        final double ellipmaj2 = ellipmaj * ellipmaj;

        return Constants.semiMinorAxis * (Math.sqrt(1 + a2) / Math.sqrt((ellipmin2 / ellipmaj2) + a2));
    }

    /**
     * Update target product GEOCoding. A new tie point grid is generated.
     *
     * @param product  The product.
     * @param sceneRec The scene record.
     * @throws java.io.IOException The exceptions.
     */
    private static void addTPGGeoCoding(final Product product, final BinaryRecord sceneRec) throws IOException {

        final int gridWidth = 11;
        final int gridHeight = 11;
        final float[] targetLatTiePoints = new float[gridWidth * gridHeight];
        final float[] targetLonTiePoints = new float[gridWidth * gridHeight];
        final int sourceImageWidth = product.getSceneRasterWidth();
        final int sourceImageHeight = product.getSceneRasterHeight();

        final double subSamplingX = sourceImageWidth / (double) (gridWidth - 1);
        final double subSamplingY = sourceImageHeight / (double) (gridHeight - 1);

        final TiePointGrid slantRangeTime = product.getTiePointGrid(OperatorUtils.TPG_SLANT_RANGE_TIME);
        final MetadataElement absRoot = AbstractMetadata.getAbstractedMetadata(product);
        final double firstLineUTC = absRoot.getAttributeUTC(AbstractMetadata.first_line_time).getMJD();
        final double lastLineUTC = absRoot.getAttributeUTC(AbstractMetadata.last_line_time).getMJD();
        final double lineTimeInterval = absRoot.getAttributeDouble(AbstractMetadata.line_time_interval) / Constants.secondsInDay; // s to day

        final double latMid = sceneRec.getAttributeDouble("scene centre geodetic latitude");
        final double lonMid = sceneRec.getAttributeDouble("scene centre geodetic longitude");

        OrbitStateVector[] orbitStateVectors;
        try {
            orbitStateVectors = AbstractMetadata.getOrbitStateVectors(absRoot);
        } catch (Exception e) {
            throw new IOException(e.getMessage());
        }

        if (!checkStateVectorValidity(orbitStateVectors))
            return;

        final int numVectors = orbitStateVectors.length;
        int startIdx = 0;
        int endIdx = 0;
        final double t1 = Math.min(firstLineUTC, lastLineUTC);
        final double t2 = Math.max(firstLineUTC, lastLineUTC);
        for (int i = 0; i < numVectors; i++) {
            double time = orbitStateVectors[i].time_mjd;
            if (time < t1) {
                startIdx = i;
            }

            if (time < t2) {
                endIdx = i;
            }
        }

        while (endIdx - startIdx + 1 < Math.min(5, numVectors)) {
            startIdx = Math.max(startIdx - 1, 0);
            endIdx = Math.min(endIdx + 1, numVectors - 1);
        }
        final int numVectorsUsed = endIdx - startIdx + 1;

        final double[] timeArray = new double[numVectorsUsed];
        final double[] xPosArray = new double[numVectorsUsed];
        final double[] yPosArray = new double[numVectorsUsed];
        final double[] zPosArray = new double[numVectorsUsed];
        final double[] xVelArray = new double[numVectorsUsed];
        final double[] yVelArray = new double[numVectorsUsed];
        final double[] zVelArray = new double[numVectorsUsed];

        for (int i = startIdx; i <= endIdx; i++) {
            timeArray[i - startIdx] = orbitStateVectors[i].time_mjd;
            xPosArray[i - startIdx] = orbitStateVectors[i].x_pos; // m
            yPosArray[i - startIdx] = orbitStateVectors[i].y_pos; // m
            zPosArray[i - startIdx] = orbitStateVectors[i].z_pos; // m
            xVelArray[i - startIdx] = orbitStateVectors[i].x_vel; // m/s
            yVelArray[i - startIdx] = orbitStateVectors[i].y_vel; // m/s
            zVelArray[i - startIdx] = orbitStateVectors[i].z_vel; // m/s
        }

        // Create new tie point grid
        int k = 0;
        for (int r = 0; r < gridHeight; r++) {
            // get the zero Doppler time for the rth line
            int y;
            if (r == gridHeight - 1) { // last row
                y = sourceImageHeight - 1;
            } else { // other rows
                y = (int) (r * subSamplingY);
            }
            final double curLineUTC = firstLineUTC + y * lineTimeInterval;
            //System.out.println((new ProductData.UTC(curLineUTC)).toString());

            // compute the satellite position and velocity for the zero Doppler time using cubic interpolation
            final Orbits.OrbitData data = getOrbitData(curLineUTC, timeArray, xPosArray, yPosArray, zPosArray,
                    xVelArray, yVelArray, zVelArray);

            for (int c = 0; c < gridWidth; c++) {
                int x;
                if (c == gridWidth - 1) { // last column
                    x = sourceImageWidth - 1;
                } else { // other columns
                    x = (int) (c * subSamplingX);
                }

                final double slrgTime = slantRangeTime.getPixelDouble(x, y) / Constants.oneBillion; // ns to s;
                final GeoPos geoPos = computeLatLon(latMid, lonMid, slrgTime, data);
                targetLatTiePoints[k] = (float)geoPos.lat;
                targetLonTiePoints[k] = (float)geoPos.lon;
                ++k;
            }
        }

        final TiePointGrid latGrid = new TiePointGrid(OperatorUtils.TPG_LATITUDE, gridWidth, gridHeight,
                0.0f, 0.0f, subSamplingX, subSamplingY, targetLatTiePoints);

        final TiePointGrid lonGrid = new TiePointGrid(OperatorUtils.TPG_LONGITUDE, gridWidth, gridHeight,
                0.0f, 0.0f, subSamplingX, subSamplingY, targetLonTiePoints, TiePointGrid.DISCONT_AT_180);

        final TiePointGeoCoding tpGeoCoding = new TiePointGeoCoding(latGrid, lonGrid, Datum.WGS_84);

        product.addTiePointGrid(latGrid);
        product.addTiePointGrid(lonGrid);
        product.setGeoCoding(tpGeoCoding);
    }

    private static boolean checkStateVectorValidity(OrbitStateVector[] orbitStateVectors) {

        if (orbitStateVectors == null) {
            return false;
        }
        if (orbitStateVectors.length <= 1) {
            return false;
        }

        for (int i = 1; i < orbitStateVectors.length; i++) {
            if (orbitStateVectors[i].time_mjd == orbitStateVectors[0].time_mjd) {
                return false;
            }
        }

        return true;
    }

    private static void setLatLonMetadata(final Product product, final MetadataElement absRoot) {
        final GeoCoding geoCoding = product.getGeoCoding();
        if (geoCoding == null) return;

        final GeoPos geoPosFirstNear = product.getGeoCoding().getGeoPos(new PixelPos(0, 0), null);
        final GeoPos geoPosFirstFar = product.getGeoCoding().getGeoPos(new PixelPos(product.getSceneRasterWidth() - 1,
                0), null);
        final GeoPos geoPosLastNear = product.getGeoCoding().getGeoPos(new PixelPos(0,
                product.getSceneRasterHeight() - 1), null);
        final GeoPos geoPosLastFar = product.getGeoCoding().getGeoPos(new PixelPos(product.getSceneRasterWidth() - 1,
                product.getSceneRasterHeight() - 1), null);

        AbstractMetadata.setAttribute(absRoot, AbstractMetadata.first_near_lat, geoPosFirstNear.getLat());
        AbstractMetadata.setAttribute(absRoot, AbstractMetadata.first_near_long, geoPosFirstNear.getLon());
        AbstractMetadata.setAttribute(absRoot, AbstractMetadata.first_far_lat, geoPosFirstFar.getLat());
        AbstractMetadata.setAttribute(absRoot, AbstractMetadata.first_far_long, geoPosFirstFar.getLon());
        AbstractMetadata.setAttribute(absRoot, AbstractMetadata.last_near_lat, geoPosLastNear.getLat());
        AbstractMetadata.setAttribute(absRoot, AbstractMetadata.last_near_long, geoPosLastNear.getLon());
        AbstractMetadata.setAttribute(absRoot, AbstractMetadata.last_far_lat, geoPosLastFar.getLat());
        AbstractMetadata.setAttribute(absRoot, AbstractMetadata.last_far_long, geoPosLastFar.getLon());
    }

    /**
     * Compute accurate target geo position.
     *
     * @param latMid   The scene latitude.
     * @param lonMid   The scene longitude.
     * @param slrgTime The slant range time of the given pixel.
     * @param data     The orbit data.
     * @return The geo position of the target.
     */
    private static GeoPos computeLatLon(final double latMid, final double lonMid, double slrgTime, Orbits.OrbitData data) {

        final double[] xyz = new double[3];
        final GeoPos geoPos = new GeoPos(latMid, lonMid);

        // compute initial (x,y,z) coordinate from lat/lon
        GeoUtils.geo2xyz(geoPos, xyz);

        // compute accurate (x,y,z) coordinate using Newton's method
        GeoUtils.computeAccurateXYZ(data, xyz, slrgTime);

        // compute (lat, lon, alt) from accurate (x,y,z) coordinate
        GeoUtils.xyz2geo(xyz, geoPos);

        return geoPos;
    }

    /**
     * Get orbit information for given time.
     *
     * @param utc       The UTC in days.
     * @param timeArray Array holding zeros Doppler times for all state vectors.
     * @param xPosArray Array holding x coordinates for sensor positions in all state vectors.
     * @param yPosArray Array holding y coordinates for sensor positions in all state vectors.
     * @param zPosArray Array holding z coordinates for sensor positions in all state vectors.
     * @param xVelArray Array holding x velocities for sensor positions in all state vectors.
     * @param yVelArray Array holding y velocities for sensor positions in all state vectors.
     * @param zVelArray Array holding z velocities for sensor positions in all state vectors.
     * @return The orbit information.
     */
    private static Orbits.OrbitData getOrbitData(final double utc, final double[] timeArray,
                                                 final double[] xPosArray, final double[] yPosArray, final double[] zPosArray,
                                                 final double[] xVelArray, final double[] yVelArray, final double[] zVelArray) {

        // Lagrange polynomial interpolation
        final Orbits.OrbitData orbitData = new Orbits.OrbitData();
        orbitData.xPos = Maths.lagrangeInterpolatingPolynomial(timeArray, xPosArray, utc);
        orbitData.yPos = Maths.lagrangeInterpolatingPolynomial(timeArray, yPosArray, utc);
        orbitData.zPos = Maths.lagrangeInterpolatingPolynomial(timeArray, zPosArray, utc);
        orbitData.xVel = Maths.lagrangeInterpolatingPolynomial(timeArray, xVelArray, utc);
        orbitData.yVel = Maths.lagrangeInterpolatingPolynomial(timeArray, yVelArray, utc);
        orbitData.zVel = Maths.lagrangeInterpolatingPolynomial(timeArray, zVelArray, utc);

        return orbitData;
    }
}<|MERGE_RESOLUTION|>--- conflicted
+++ resolved
@@ -638,11 +638,7 @@
             for (int i = 0; i < gridWidth; i++) {
                 final double RS = rangeDist[k];
                 final double a = ((h * h) - (RS * RS) + (2.0 * r * h)) / (2.0 * RS * r);
-<<<<<<< HEAD
-                angles[k] = (float)(Math.acos(a) * MathUtils.RTOD);
-=======
                 angles[k] = (float)(FastMath.acos(a) * Constants.RTOD);
->>>>>>> 44f22dd1
                 k++;
             }
         }
