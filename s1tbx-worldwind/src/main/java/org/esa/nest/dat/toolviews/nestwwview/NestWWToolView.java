/*
 * Copyright (C) 2014 by Array Systems Computing Inc. http://www.array.ca
 *
 * This program is free software; you can redistribute it and/or modify it
 * under the terms of the GNU General Public License as published by the Free
 * Software Foundation; either version 3 of the License, or (at your option)
 * any later version.
 * This program is distributed in the hope that it will be useful, but WITHOUT
 * ANY WARRANTY; without even the implied warranty of MERCHANTABILITY or
 * FITNESS FOR A PARTICULAR PURPOSE. See the GNU General Public License for
 * more details.
 *
 * You should have received a copy of the GNU General Public License along
 * with this program; if not, see http://www.gnu.org/licenses/
 */
package org.esa.nest.dat.toolviews.nestwwview;

import gov.nasa.worldwind.Configuration;
import gov.nasa.worldwind.Model;
import gov.nasa.worldwind.WorldWind;
import gov.nasa.worldwind.WorldWindow;
import gov.nasa.worldwind.avlist.AVKey;
import gov.nasa.worldwind.avlist.AVList;
import gov.nasa.worldwind.avlist.AVListImpl;
import gov.nasa.worldwind.awt.WorldWindowGLCanvas;
import gov.nasa.worldwindx.examples.ClickAndGoSelectListener;
import gov.nasa.worldwindx.examples.WMSLayersPanel;
import gov.nasa.worldwind.geom.Angle;
import gov.nasa.worldwind.geom.LatLon;
import gov.nasa.worldwind.geom.Position;
import gov.nasa.worldwind.globes.Earth;
import gov.nasa.worldwind.globes.ElevationModel;
import gov.nasa.worldwind.layers.Earth.MSVirtualEarthLayer;
// CHANGED
//import gov.nasa.worldwind.layers.Earth.OpenStreetMapLayer;
import gov.nasa.worldwind.layers.Earth.OSMMapnikLayer;
import gov.nasa.worldwind.layers.Layer;
import gov.nasa.worldwind.layers.LayerList;
import gov.nasa.worldwind.layers.RenderableLayer;
import gov.nasa.worldwind.layers.WorldMapLayer;
import gov.nasa.worldwind.layers.placename.PlaceNameLayer;
import gov.nasa.worldwind.render.AnnotationAttributes;
import gov.nasa.worldwind.render.GlobeAnnotation;
import gov.nasa.worldwind.render.Polyline;
import gov.nasa.worldwind.render.ScreenAnnotation;
import gov.nasa.worldwind.terrain.CompoundElevationModel;
import gov.nasa.worldwind.terrain.WMSBasicElevationModel;
import gov.nasa.worldwind.util.Logging;
import gov.nasa.worldwind.util.StatusBar;
import gov.nasa.worldwind.view.orbit.BasicOrbitView;
import gov.nasa.worldwind.wms.Capabilities;
import gov.nasa.worldwind.wms.CapabilitiesRequest;
import org.esa.beam.framework.datamodel.Product;
import org.esa.beam.framework.ui.application.support.AbstractToolView;
import org.esa.beam.framework.ui.command.ExecCommand;
import org.esa.beam.framework.ui.product.ProductSceneView;
import org.esa.beam.visat.VisatApp;
import org.w3c.dom.Document;
import org.xml.sax.SAXException;

import javax.swing.*;
import javax.swing.border.EmptyBorder;
import javax.swing.event.ChangeEvent;
import javax.swing.event.ChangeListener;
import javax.swing.event.InternalFrameAdapter;
import javax.swing.event.InternalFrameEvent;
import javax.xml.parsers.DocumentBuilder;
import javax.xml.parsers.DocumentBuilderFactory;
import javax.xml.parsers.ParserConfigurationException;
import java.awt.*;
import java.awt.event.ActionEvent;
import java.awt.event.ActionListener;
import java.beans.PropertyChangeEvent;
import java.beans.PropertyChangeListener;
import java.io.IOException;
import java.net.URI;
import java.net.URISyntaxException;
import java.util.*;

import gov.nasa.worldwind.event.SelectEvent;
import gov.nasa.worldwind.event.SelectListener;

// ADDED
import gov.nasa.worldwind.ogc.wms.WMSCapabilities;

/**
 * The window displaying the world map.
 *
 * @version $Revision: 1.22 $ $Date: 2011-11-02 23:04:54 $
 */
public class NestWWToolView extends AbstractToolView implements WWView {

    //private static final String loadDEMCommand = "loadDEM";
    //private static final ImageIcon loadDEMIcon = ResourceUtils.LoadIcon("org/esa/snap/icons/dem24.gif");

    private final VisatApp datApp = VisatApp.getApp();
    private final Dimension canvasSize = new Dimension(800, 600);

    private AppPanel wwjPanel = null;
    private LayerPanel layerPanel = null;
    private ProductPanel productPanel = null;

    private JSlider opacitySlider = null;
    private ProductLayer productLayer = null;

    private final Dimension wmsPanelSize = new Dimension(400, 600);

    private final JTabbedPane tabbedPane = new JTabbedPane();
    private int previousTabIndex = 0;

    private static final boolean includeStatusBar = true;
    private static final boolean includeLayerPanel = false;
    private static final boolean includeProductPanel = true;
    private static final boolean includeWMSPanel = false;

    private static final String[] servers = new String[]
            {
                    "http://neowms.sci.gsfc.nasa.gov/wms/wms",
                    //"http://mapserver.flightgear.org/cgi-bin/landcover",
                    "http://wms.jpl.nasa.gov/wms.cgi",
                    "http://worldwind46.arc.nasa.gov:8087/wms"
            };

    public NestWWToolView() {
    }

    @Override
    public JComponent createControl() {

        productLayer = new ProductLayer(true);
        // ADDED
        //productLayer.setMinActiveAltitude(3e6);
        //productLayer.setMaxActiveAltitude(4e6);

        final Window windowPane = getPaneWindow();
        if (windowPane != null)
            windowPane.setSize(800, 400);
        final JPanel mainPane = new JPanel(new BorderLayout(4, 4));
        mainPane.setSize(new Dimension(300, 300));

        /*     JToolBar toolbar = new JToolBar();

          JButton loadDEMButton = new JButton();
          loadDEMButton.setName(getClass().getName() + loadDEMCommand);

          loadDEMButton = (JButton) ToolButtonFactory.createButton(loadDEMIcon, false);
          loadDEMButton.setBackground(mainPane.getBackground());
          loadDEMButton.setActionCommand(loadDEMCommand);
          loadDEMButton.setVisible(true);

          loadDEMButton.addActionListener(new ActionListener() {

              public void actionPerformed(final ActionEvent e) {
                  LoadDEM();
              }
          });
          toolbar.add(loadDEMButton);

          mainPane.add(toolbar, BorderLayout.NORTH); */

        // world wind canvas
        initialize(mainPane);
        if (wwjPanel == null) return mainPane;

        final MSVirtualEarthLayer virtualEarthLayerA = new MSVirtualEarthLayer(MSVirtualEarthLayer.LAYER_AERIAL);
        virtualEarthLayerA.setName("MS Bing Aerial");
        insertTiledLayer(getWwd(), virtualEarthLayerA);

        final MSVirtualEarthLayer virtualEarthLayerR = new MSVirtualEarthLayer(MSVirtualEarthLayer.LAYER_ROADS);
        virtualEarthLayerR.setName("MS Bing Roads");
        virtualEarthLayerR.setEnabled(false);
        insertTiledLayer(getWwd(), virtualEarthLayerR);

        final MSVirtualEarthLayer virtualEarthLayerH = new MSVirtualEarthLayer(MSVirtualEarthLayer.LAYER_HYBRID);
        virtualEarthLayerH.setName("MS Bing Hybrid");
        virtualEarthLayerH.setEnabled(false);
        insertTiledLayer(getWwd(), virtualEarthLayerH);
        // CHANGED
        //final OpenStreetMapLayer streetLayer = new OpenStreetMapLayer();
        final OSMMapnikLayer streetLayer = new OSMMapnikLayer();
        streetLayer.setOpacity(0.7);
        streetLayer.setEnabled(false);
        streetLayer.setName("Open Street Map");
        insertTiledLayer(getWwd(), streetLayer);

        productLayer.setOpacity(0.8);
        // CHANGED: otherwise the objects in the product layer won't react to the select listener
        //productLayer.setPickEnabled(false);
        productLayer.setName("Opened Products");

<<<<<<< HEAD
=======
        // ADDED
        // testLayer will react to selectListener which is added later
        // anything added to product layer doesn't seem to react to select listener
        /*
        RenderableLayer testLayer = new RenderableLayer();


        Polyline pLine = new Polyline();
        pLine.setLineWidth(10);
        pLine.setFollowTerrain(true);

        java.util.List<Position> positions = new ArrayList<Position>();
        positions.add(new Position(Angle.fromDegreesLatitude(10.0),
                Angle.fromDegreesLongitude(10.0), 0.0));
        positions.add(new Position(Angle.fromDegreesLatitude(10.0),
                Angle.fromDegreesLongitude(20.0), 0.0));
        positions.add(new Position(Angle.fromDegreesLatitude(20.0),
                Angle.fromDegreesLongitude(20.0), 0.0));
        positions.add(new Position(Angle.fromDegreesLatitude(20.0),
                Angle.fromDegreesLongitude(10.0), 0.0));
        positions.add(new Position(Angle.fromDegreesLatitude(10.0),
                Angle.fromDegreesLongitude(10.0), 0.0));
        pLine.setPositions(positions);


        testLayer.addRenderable(pLine);

        AnnotationAttributes controlPointsAttributes = new AnnotationAttributes();
        // Define an 8x8 square centered on the screen point
        controlPointsAttributes.setFrameShape(AVKey.SHAPE_RECTANGLE);
        controlPointsAttributes.setLeader(AVKey.SHAPE_NONE);
        controlPointsAttributes.setAdjustWidthToText(AVKey.SIZE_FIXED);
        controlPointsAttributes.setSize(new Dimension(12, 12));
        controlPointsAttributes.setDrawOffset(new Point(0, -4));
        controlPointsAttributes.setInsets(new Insets(0, 0, 0, 0));
        controlPointsAttributes.setBorderWidth(0);
        controlPointsAttributes.setCornerRadius(0);
        controlPointsAttributes.setBackgroundColor(Color.BLUE);    // Normal color
        controlPointsAttributes.setTextColor(Color.GREEN);         // Highlighted color
        controlPointsAttributes.setHighlightScale(1.2);
        controlPointsAttributes.setDistanceMaxScale(1);            // No distance scaling
        controlPointsAttributes.setDistanceMinScale(1);
        controlPointsAttributes.setDistanceMinOpacity(1);

        Position pos = new Position(Angle.fromDegreesLatitude(10.0),
                Angle.fromDegreesLongitude(10.0), 0.0);
        GlobeAnnotation currControlPoint = new GlobeAnnotation("Test Point", pos, controlPointsAttributes);
        testLayer.addRenderable(currControlPoint);

        getWwd().getModel().getLayers().add(testLayer);
        */
        // ADDED: end

>>>>>>> 44f22dd1
        insertTiledLayer(getWwd(), productLayer);

        // Add an internal frame listener to VISAT so that we can update our
        // world map window with the information of the currently activated  product scene view.
        datApp.addInternalFrameListener(new NestWWToolView.WWIFL());
        datApp.addProductTreeListener(new WWProductTreeListener(this));
        setProducts(datApp.getProductManager().getProducts());
        setSelectedProduct(datApp.getSelectedProduct());

        return mainPane;
    }

    WorldWindowGLCanvas getWwd() {
        if (wwjPanel == null)
            return null;
        return wwjPanel.getWwd();
    }

    private static void insertTiledLayer(WorldWindow wwd, Layer layer) {
        int position = 0;
        final LayerList layers = wwd.getModel().getLayers();
        for (Layer l : layers) {
            if (l instanceof PlaceNameLayer) {
                position = layers.indexOf(l);
                break;
            }
        }
        layers.add(position, layer);
    }

    private void initialize(JPanel mainPane) {
        // ADDED
        System.out.println("INITIALIZE IN NestWWToolView CALLED" + " includeLayerPanel " + includeLayerPanel + " includeProductPanel " + includeProductPanel);

        // Create the WorldWindow.
        try {
            wwjPanel = new AppPanel(canvasSize, includeStatusBar);
            wwjPanel.setPreferredSize(canvasSize);

            // Put the pieces together.
            mainPane.add(wwjPanel, BorderLayout.CENTER);
            if (includeLayerPanel) {
                layerPanel = new LayerPanel(wwjPanel.getWwd(), null);
                mainPane.add(layerPanel, BorderLayout.WEST);

                layerPanel.add(makeControlPanel(), BorderLayout.SOUTH);
                layerPanel.update(getWwd());
            }
            if (includeProductPanel) {
                productPanel = new ProductPanel(wwjPanel.getWwd(), productLayer);
                mainPane.add(productPanel, BorderLayout.WEST);

                productPanel.add(makeControlPanel(), BorderLayout.SOUTH);
                productPanel.update(getWwd());
            }
            if (includeWMSPanel) {
                tabbedPane.add(new JPanel());
                tabbedPane.setTitleAt(0, "+");
                tabbedPane.addChangeListener(new ChangeListener() {
                    public void stateChanged(ChangeEvent changeEvent) {
                        if (tabbedPane.getSelectedIndex() != 0) {
                            previousTabIndex = tabbedPane.getSelectedIndex();
                            return;
                        }

                        final String server = JOptionPane.showInputDialog("Enter WMS server URL");
                        if (server == null || server.length() < 1) {
                            tabbedPane.setSelectedIndex(previousTabIndex);
                            return;
                        }

                        // Respond by adding a new WMSLayerPanel to the tabbed pane.
                        if (addTab(tabbedPane.getTabCount(), server.trim()) != null)
                            tabbedPane.setSelectedIndex(tabbedPane.getTabCount() - 1);
                    }
                });

                // Create a tab for each server and add it to the tabbed panel.
                for (int i = 0; i < servers.length; i++) {
                    this.addTab(i + 1, servers[i]); // i+1 to place all server tabs to the right of the Add Server tab
                }

                // Display the first server pane by default.
                this.tabbedPane.setSelectedIndex(this.tabbedPane.getTabCount() > 0 ? 1 : 0);
                this.previousTabIndex = this.tabbedPane.getSelectedIndex();

                mainPane.add(tabbedPane, BorderLayout.EAST);
            }

            // ADDED
            this.wwjPanel.getWwd().addSelectListener(new SelectListener()
            {

                public void selected(SelectEvent event)
                {
                    System.out.println(event.getTopObject());
                    System.out.println(event.getEventAction());
                    if (event.getEventAction().equals(SelectEvent.LEFT_CLICK)) {
                        System.out.println("selectedProduct " + getSelectedProduct());
                        final ExecCommand command = datApp.getCommandManager().getExecCommand("showPolarWaveView");
                        command.execute(2);
                    }
                }
            });


        } catch (Throwable e) {
            System.out.println("Can't load openGL " + e.getMessage());
        }
    }

    private JPanel makeControlPanel() {
        // CHANGED
        //final JPanel controlPanel = new JPanel(new GridLayout(0, 1, 5, 5));
        final JPanel controlPanel = new JPanel(new GridLayout(4, 1, 5, 5));
        opacitySlider = new JSlider();
        opacitySlider.setMaximum(100);
        opacitySlider.setValue((int) (productLayer.getOpacity() * 100));
        opacitySlider.setEnabled(true);
        opacitySlider.addChangeListener(new ChangeListener() {
            public void stateChanged(ChangeEvent e) {
                int value = opacitySlider.getValue();
                productLayer.setOpacity(value / 100d);
                getWwd().repaint();
            }
        });
        final JPanel opacityPanel = new JPanel(new BorderLayout(5, 5));
        opacityPanel.add(new JLabel("Opacity"), BorderLayout.WEST);
        opacityPanel.add(this.opacitySlider, BorderLayout.CENTER);

        controlPanel.add(opacityPanel);

        // ADDED
        JPanel maxPanel = new JPanel(new GridLayout(1, 2, 5, 5));
        maxPanel.add(new JLabel("Max:"));


        JSpinner maxSP = new JSpinner(new SpinnerNumberModel(1, 0, 10, 1));
        maxSP.addChangeListener(new ChangeListener() {
            @Override
            public void stateChanged(ChangeEvent e) {
                int newValue = (Integer) ((JSpinner) e.getSource()).getValue();


            }
        });
        maxPanel.add(maxSP);
        controlPanel.add(maxPanel);

        JPanel minPanel = new JPanel(new GridLayout(1, 2, 5, 5));
        minPanel.add(new JLabel("Min:"));

        JSpinner minSP = new JSpinner(new SpinnerNumberModel(1, 0, 10, 1));
        minSP.addChangeListener(new ChangeListener() {
            @Override
            public void stateChanged(ChangeEvent e) {
                System.out.println("new value " + ((JSpinner) e.getSource()).getValue());
                System.out.println(productLayer.colorBarLegend);
            }
        });
        minPanel.add(minSP);
        controlPanel.add(minPanel);

        JButton newButton = new JButton("Update");
        newButton.addActionListener(new ActionListener()
        {
            public void actionPerformed(ActionEvent actionEvent)
            {
                if (productLayer.colorBarLegend != null) {
                    productLayer.removeRenderable(productLayer.colorBarLegend);
                    double minValue = ((Integer) minSP.getValue()) * 1.0e4;
                    double maxValue = ((Integer) maxSP.getValue()) * 1.0e4;
                    productLayer.createColorBarLegend(minValue, maxValue);
                    productLayer.createColorGradient(minValue, maxValue);
                    getWwd().redrawNow();
                }
            }
        });
        controlPanel.add(newButton);

        controlPanel.setBorder(new EmptyBorder(15, 15, 15, 15));

        return controlPanel;
    }

    private void LoadDEM() {

        //_eventListener.LoadDEM();
    }

    public void setSelectedProduct(Product product) {
        // ADDED
        System.out.println("SET SELECTED PRODUCT " + product);
        if (productLayer != null)
            productLayer.setSelectedProduct(product);
        if (productPanel != null)
            productPanel.update(getWwd());
        if (isVisible()) {
            getWwd().redrawNow();
        }
    }

    public Product getSelectedProduct() {
        if (productLayer != null)
            return productLayer.getSelectedProduct();
        return null;
    }

    public void setProducts(Product[] products) {
        if (productLayer != null) {
            for (Product prod : products) {
                try {
                    productLayer.addProduct(prod);
                } catch (Exception e) {
                    datApp.showErrorDialog("WorldWind unable to add product " + prod.getName() +
                            "\n" + e.getMessage());
                }
            }
        }
        if (productPanel != null)
            productPanel.update(getWwd());
        if (isVisible()) {
            getWwd().redrawNow();
        }
    }

    public void removeProduct(Product product) {
        if (getSelectedProduct() == product)
            setSelectedProduct(null);
        if (productLayer != null)
            productLayer.removeProduct(product);
        if (productPanel != null)
            productPanel.update(getWwd());

        if (isVisible()) {
            getWwd().redrawNow();
        }
    }

    private WMSLayersPanel addTab(int position, String server) {
        // Add a server to the tabbed dialog.
        try {
            final WMSLayersPanel layersPanel = new WMSLayersPanel(wwjPanel.getWwd(), server, wmsPanelSize);
            this.tabbedPane.add(layersPanel, BorderLayout.CENTER);
            final String title = layersPanel.getServerDisplayString();
            this.tabbedPane.setTitleAt(position, title != null && title.length() > 0 ? title : server);

            // Add a listener to notice wms layer selections and tell the layer panel to reflect the new state.
            layersPanel.addPropertyChangeListener("LayersPanelUpdated", new PropertyChangeListener() {
                public void propertyChange(PropertyChangeEvent propertyChangeEvent) {
                    layerPanel.update(wwjPanel.getWwd());
                }
            });

            return layersPanel;
        } catch (URISyntaxException e) {
            JOptionPane.showMessageDialog(null, "Server URL is invalid", "Invalid Server URL",
                    JOptionPane.ERROR_MESSAGE);
            tabbedPane.setSelectedIndex(previousTabIndex);
            return null;
        }
    }

    private static ElevationModel makeElevationModel() throws URISyntaxException, ParserConfigurationException,
            IOException, SAXException {
        final URI serverURI = new URI("http://www.nasa.network.com/elev");

        final DocumentBuilderFactory docBuilderFactory = DocumentBuilderFactory.newInstance();
        docBuilderFactory.setNamespaceAware(true);
        if (Configuration.getJavaVersion() >= 1.6) {
            try {
                docBuilderFactory.setFeature("http://apache.org/xml/features/nonvalidating/load-external-dtd", false);
            } catch (ParserConfigurationException e) {   // Note it and continue on. Some Java5 parsers don't support the feature.
                String message = Logging.getMessage("XML.NonvalidatingNotSupported");
                Logging.logger().finest(message);
            }
        }
        final DocumentBuilder docBuilder = docBuilderFactory.newDocumentBuilder();

        // Request the capabilities document from the server.
        final CapabilitiesRequest req = new CapabilitiesRequest(serverURI);
        final Document doc = docBuilder.parse(req.toString());

        // Parse the DOM as a capabilities document.
        // CHANGED
        //final Capabilities caps = Capabilities.parse(doc);
        final WMSCapabilities caps = new WMSCapabilities (doc);

        final double HEIGHT_OF_MT_EVEREST = 8850d; // meters
        final double DEPTH_OF_MARIANAS_TRENCH = -11000d; // meters

        // Set up and instantiate the elevation model
        final AVList params = new AVListImpl();
        params.setValue(AVKey.LAYER_NAMES, "|srtm3");
        params.setValue(AVKey.TILE_WIDTH, 150);
        params.setValue(AVKey.TILE_HEIGHT, 150);
        params.setValue(AVKey.LEVEL_ZERO_TILE_DELTA, LatLon.fromDegrees(20, 20));
        params.setValue(AVKey.NUM_LEVELS, 8);
        params.setValue(AVKey.NUM_EMPTY_LEVELS, 0);
        params.setValue(AVKey.ELEVATION_MIN, DEPTH_OF_MARIANAS_TRENCH);
        params.setValue(AVKey.ELEVATION_MAX, HEIGHT_OF_MT_EVEREST);

        final CompoundElevationModel cem = new CompoundElevationModel();
        cem.addElevationModel(new WMSBasicElevationModel(caps, params));

        return cem;
    }

    public static class AppPanel extends JPanel {
        private final WorldWindowGLCanvas wwd;
        private StatusBar statusBar = null;

        public AppPanel(Dimension canvasSize, boolean includeStatusBar) {
            super(new BorderLayout());

            this.wwd = new WorldWindowGLCanvas();
            this.wwd.setPreferredSize(canvasSize);

            // Create the default model as described in the current worldwind properties.
            final Model m = (Model) WorldWind.createConfigurationComponent(AVKey.MODEL_CLASS_NAME);
            this.wwd.setModel(m);
            m.setGlobe(new Earth());
            this.wwd.setView(new BasicOrbitView());

            // Setup a select listener for the worldmap click-and-go feature
            // ADDED: the following line was commented out
            // NOTE: it doesn't seem to make difference, ProdectLayer doesn't seem to be notified about select events
            this.wwd.addSelectListener(new ClickAndGoSelectListener(this.getWwd(), WorldMapLayer.class));

            this.add(this.wwd, BorderLayout.CENTER);
            if (includeStatusBar) {
                this.statusBar = new StatusBar();
                this.add(statusBar, BorderLayout.PAGE_END);
                this.statusBar.setEventSource(wwd);
            }

            m.getLayers().add(new LayerPanelLayer(getWwd()));

            try {
                final ElevationModel em = makeElevationModel();
                m.getGlobe().setElevationModel(em);
            } catch (Exception e) {
                //
            }
        }

        public final WorldWindowGLCanvas getWwd() {
            return wwd;
        }

        public final StatusBar getStatusBar() {
            return statusBar;
        }
    }

    private class WWIFL extends InternalFrameAdapter {

        @Override
        public void internalFrameActivated(final InternalFrameEvent e) {
            final Container contentPane = e.getInternalFrame().getContentPane();
            Product product = null;
            if (contentPane instanceof ProductSceneView) {
                product = ((ProductSceneView) contentPane).getProduct();
            }
            setSelectedProduct(product);
        }

        @Override
        public void internalFrameDeactivated(final InternalFrameEvent e) {
        }
    }
}<|MERGE_RESOLUTION|>--- conflicted
+++ resolved
@@ -188,8 +188,6 @@
         //productLayer.setPickEnabled(false);
         productLayer.setName("Opened Products");
 
-<<<<<<< HEAD
-=======
         // ADDED
         // testLayer will react to selectListener which is added later
         // anything added to product layer doesn't seem to react to select listener
@@ -243,7 +241,6 @@
         */
         // ADDED: end
 
->>>>>>> 44f22dd1
         insertTiledLayer(getWwd(), productLayer);
 
         // Add an internal frame listener to VISAT so that we can update our
