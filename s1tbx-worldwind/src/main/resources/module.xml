--- conflicted
+++ resolved
@@ -1,4 +1,3 @@
-<<<<<<< HEAD
 <module>
     <manifestVersion>1.0.0</manifestVersion>
     <symbolicName>s1tbx-worldwind</symbolicName>
@@ -57,64 +56,4 @@
 
     </extension>
 
-=======
-<module>
-    <manifestVersion>1.0.0</manifestVersion>
-    <symbolicName>s1tbx-worldwind</symbolicName>
-    <version>1.0.4</version>
-    <name>S1TBX WorldWind</name>
-
-    <description>NASA's WorldWind</description>
-
-    <vendor>Array Systems Computing Inc</vendor>
-    <contactAddress>1120 Finch Ave W. Toronto (Canada)</contactAddress>
-    <copyright>(C) 2014 by Array Systems Computing Inc</copyright>
-    <url>http://www.array.ca</url>
-    <licenseUrl>http://www.gnu.org/licenses/gpl.html</licenseUrl>
-    <funding>European Space Agency</funding>
-
-    <dependency>
-        <module>snap-visat-rcp</module>
-    </dependency>
-    <dependency>
-        <module>snap-ui</module>
-    </dependency>
-    <dependency>
-        <module>snap-engine-utilities</module>
-    </dependency>
-
-    <extension point="snap-ui:toolViews">
-        <toolView>
-            <id>org.esa.nest.dat.toolviews.nestwwview.NestWWToolView</id>
-            <class>org.esa.nest.dat.toolviews.nestwwview.NestWWToolView</class>
-            <title>WorldWind 3D View</title>
-            <tabTitle>WorldWind 3D View</tabTitle>
-            <mnemonic>3</mnemonic>
-            <accelerator>ctrl alt 3</accelerator>
-            <description>Display product in a 3D view.</description>
-            <smallIcon>/org/esa/snap/icons/earth24.png</smallIcon>
-            <largeIcon>/org/esa/snap/icons/earth24.png</largeIcon>
-            <helpId>show3DMapWnd</helpId>
-            <initState>HIDDEN</initState>
-            <initSide>SOUTH</initSide>
-            <initIndex>0</initIndex>
-        </toolView>
-
-        <toolView>
-            <id>org.esa.nest.dat.toolviews.nestwwview.FlatEarthWWToolView</id>
-            <class>org.esa.nest.dat.toolviews.nestwwview.FlatEarthWWToolView</class>
-            <title>WorldWind Map</title>
-            <tabTitle>WorldWind</tabTitle>
-            <description>Display WorldWind view.</description>
-            <smallIcon>/org/esa/snap/icons/WorldMap16.png</smallIcon>
-            <largeIcon>/org/esa/snap/icons/WorldMap24.png</largeIcon>
-            <helpId>show3DMapWnd</helpId>
-            <initState>HIDDEN</initState>
-            <initSide>SOUTH</initSide>
-            <initIndex>0</initIndex>
-        </toolView>
-
-    </extension>
-
->>>>>>> 3926e651
 </module>