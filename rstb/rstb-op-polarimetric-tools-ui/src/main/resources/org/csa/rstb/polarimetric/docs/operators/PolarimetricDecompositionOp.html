--- conflicted
+++ resolved
@@ -181,48 +181,6 @@
 surface and dihedral mechanisms are orthogonal. Then the power&nbsp;
 scattered by the three components can be computed by inverting the
 model. <br>
-<<<<<<< HEAD
-
-<h4>Model-free 3 Component Decomposition&nbsp;(MF3CF)</h4>
-&nbsp; &nbsp; Model-free 3 component decomposition technique [4] does not consider any volume model for the computation of the three scattering power components. 
-The scattering power components are roll-invariant. The total power is conserved after decomposition and all the scattering power components
-are non-negative. The target scattering type parameter is represented as:
-
-<center><img style="width: 430px; height: 84px;" alt="" src="images/MF3CF_parm.png"></center><br>
-
-where, &#920<sub>FP</sub> is the target characterization parameter which varies from -45 to 45 degrees, m<sub>FP</sub> is the 3D Barakat degree of polarization,
-T<sub>11</sub>, T<sub>22</sub> and T<sub>33</sub> are the elements of the coherency matrix and Span is the total power of coherency
-matrix T<sub>3</sub>. 
-
-<br></br>
-The scattering power components are: 
-<center><img style="width: 200px; height: 84px;" alt="" src="images/MF3CF_powers.png"></center><br>
-
-P<sub>d</sub><sup>FP</sup> is the even bounce power component, P<sub>s</sub><sup>FP</sup> is the odd bounce power component and 
-P<sub>v</sub><sup>FP</sup> is the diffused power component.
-
-<br>
-
-<h4>Model-Free 4-Component Decomposition&nbsp;(MF4CF)</h4>
-&nbsp; &nbsp; Model-free 4 component decomposition technique [5] does not consider any volume model for the computation of the four scattering power components. 
-The scattering power components are roll-invariant. The total power is conserved after decomposition and all the scattering power components
-are non-negative. However, in this decomposition a scattering asymmetry parameter is introduced which captures the helicity.
-
-<br></br>
-The scattering type parameters are:
-<center><img style="width: 300px; height: 130px;" alt="" src="images/MF4CF_parm.png"></center><br>
-
-where, &#932<sub>FP</sub> is the target asymmetry parameter and &#920<sub>FP</sub> is the target characterization parameter. K<sub>11</sub>, K<sub>14</sub>
-and K<sub>44</sub> are the elements of the Kennaugh matrix.
-
-<br></br>
-The four scattering power components are:
-<center><img style="width: 250px; height: 250px;" alt="" src="images/MF4CF_powers.png"></center><br>
-
-P<sub>d</sub> is the even bounce power component, P<sub>s</sub> is the odd bounce power component, 
-P<sub>v</sub> is the diffused power component and P<sub>v</sub> is the asymmetry (helix) power component.
-
-=======
 <h4>Model-Free 3-Component Decomposition&nbsp;(MF3CF)</h4>
 <center><img style="width: 200px; height: 84px;" alt="" src="images/MF3CF_powers.png"></center><br>
 <center><img style="width: 430px; height: 84px;" alt="" src="images/MF3CF_parm.png"></center><br>
@@ -231,7 +189,6 @@
 <h4>Model-Free 4-Component Decomposition&nbsp;(MF4CF)</h4>
 <center><img style="width: 250px; height: 250px;" alt="" src="images/MF4CF_powers.png"></center><br>
 <center><img style="width: 300px; height: 130px;" alt="" src="images/MF4CF_parm.png"></center><br>
->>>>>>> 5a92f4d0
 <br>
 
 <span style="font-size: 12pt; font-family: &quot;Times New Roman&quot;; font-style: italic;"></span><span style="font-size: 12pt; font-family: &quot;Times New Roman&quot;; font-style: italic;"></span><span style="font-size: 12pt; font-family: &quot;Times New Roman&quot;; font-style: italic;"></span><span style="font-size: 12pt; font-family: &quot;Times New Roman&quot;; font-style: italic;"></span><span style="font-size: 12pt; font-family: &quot;Times New Roman&quot;;"><span style="font-style: italic;"></span></span><span style="font-size: 12pt; font-family: &quot;Times New Roman&quot;; font-style: italic;"></span><span style="font-style: italic;"></span><span style="font-style: italic;"></span><span style="font-style: italic;"></span>
@@ -335,39 +292,6 @@
 
 <p><br>
 
-For Model-free 3 component decomposition (MF3CF) decomposition, the following parameters are used (see Figure 7):<br>
-<ul>
-    <li>Window Size: dimension of sliding window for computing mean covariance or coherence matrix</li>
-</ul>
-<img style="width: 450px; height: 450px;" alt="" src="images/MF3CF_ui.JPG"><br>
-    
-<p><br>
-</p>
-    
-<p>
-    &nbsp;&nbsp;&nbsp; &nbsp;&nbsp;&nbsp;
-    &nbsp;&nbsp;&nbsp; &nbsp;&nbsp;&nbsp;&nbsp; Figure 7. Dialog box for Model-free 3 component decomposition (MF3CF)</p>
-    
-<p><br>
-
-</p>
-
-
-For Model-free 4 component decomposition (MF4CF) decomposition, the following parameters are used (see Figure 8):<br>
-<ul>
-    <li>Window Size: dimension of sliding window for computing mean covariance or coherence matrix</li>
-</ul>
-<img style="width: 450px; height: 450px;" alt="" src="images/MF4CF_ui.JPG"><br>
-    
-<p><br>
-</p>
-    
-<p>
-    &nbsp;&nbsp;&nbsp; &nbsp;&nbsp;&nbsp;
-    &nbsp;&nbsp;&nbsp; &nbsp;&nbsp;&nbsp;&nbsp; Figure 8. Dialog box for Model-free 4 component decomposition (MF4CF)</p>
-    
-<p><br>
-
 </p>
 
 <p> Reference:&nbsp;</p>
@@ -376,7 +300,5 @@
 
 <p>[2] R. Touzi, &#8220;Target Scattering Decomposition in Terms of
     Roll-Invariant Target Parameters,&#8221; IEEE Transactions on Geoscience and
-    Remote Sensing, vol. 45, no. 1, pp. 73&#8211;84, January 2007.</p><p>[3] S.R. Cloude, &#8220;Polarisation: Applications in Remote Sensing&#8221;, Oxford University Press, ISBN 978-0-19-956973-1, 2009. </p>
-    <p>[4] S. Dey, A. Bhattacharya, D. Ratha, D. Mandal and A. C. Frery, 2020. &#8220;Target characterization and scattering power decomposition for full and compact polarimetric SAR data&#8221;, IEEE Transactions on Geoscience and Remote Sensing, 59(5), pp.3981-3998. </p>
-    <p>[5] S. Dey, A. Bhattacharya, A. C. Frery, C. López-Martínez and Y. S. Rao, 2021. &#8220;A Model-free Four Component Scattering Power Decomposition for Polarimetric SAR Data&#8221;, IEEE Journal of Selected Topics in Applied Earth Observations and Remote Sensing, 14, pp.3887-3902. </p><hr>
+    Remote Sensing, vol. 45, no. 1, pp. 73&#8211;84, January 2007.</p><p>[3] S.R. Cloude, &#8220;Polarisation: Applications in Remote Sensing&#8221;, Oxford University Press, ISBN 978-0-19-956973-1, 2009. </p><hr>
 </body></html>