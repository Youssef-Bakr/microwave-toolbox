--- conflicted
+++ resolved
@@ -197,16 +197,6 @@
                 }
             }
         }
-<<<<<<< HEAD
-        if(subSwathNameList.size() < 1) {
-            final String subSwathName = absRoot.getAttributeString(AbstractMetadata.swath);
-            if (subSwathName.equals("")) {
-                throw new OperatorException("Cannot get \"swath\" information from source product abstracted metadata");
-            }
-            subSwathNameList.add(subSwathName);
-        }
-
-=======
 
         if (subSwathNameList.size() > 0) {
             subSwathNames =  subSwathNameList.toArray(new String[subSwathNameList.size()]);
@@ -223,7 +213,6 @@
                 }
             }
         }
->>>>>>> 7fd08d8f
         subSwathNames =  subSwathNameList.toArray(new String[subSwathNameList.size()]);
         numOfSubSwath = subSwathNames.length;
     }
